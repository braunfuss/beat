--- conflicted
+++ resolved
@@ -655,7 +655,6 @@
           num.sin(source.dip * d2r)])
 
 
-<<<<<<< HEAD
 def strike_vector(strike, order='ENZ'):
     if order == 'ENZ':
         return num.array(
