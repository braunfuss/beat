from pyrocko import gf, trace

import numpy as num
from time import time
from scipy.linalg import toeplitz

import logging
import copy

from beat import heart
from beat.utility import ensure_cov_psd, running_window_rms, list2string
from theano import config as tconfig


logger = logging.getLogger('covariance')


__all__ = [
    'geodetic_cov_velocity_models',
    'geodetic_cov_velocity_models_pscmp',
    'seismic_cov_velocity_models',
    'SeismicNoiseAnalyser']


def exponential_data_covariance(n, dt, tzero):
    """
    Get exponential sub-covariance matrix without variance, toeplitz form.

    Parameters
    ----------
    n : int
        length of trace/ samples of quadratic Covariance matrix
    dt : float
        time step of samples, sampling interval
    tzero : float
        shortest period of waves in trace

    Returns
    -------
    :class:`numpy.ndarray`
<<<<<<< HEAD
=======
    '''
    return num.exp(-num.abs(num.arange(n)[:, num.newaxis] -
                   num.arange(n)[num.newaxis, :]) * dt / tzero)
>>>>>>> 7e1a4c50

    Notes
    -----
    Cd(i,j) = (Variance of trace)*exp(-abs(ti-tj)/
                                     (shortest period T0 of waves))

    i,j are samples of the seismic trace
    """
    return num.exp(
        -num.abs(num.arange(n)[:, num.newaxis] -
                 num.arange(n)[num.newaxis, :]) * dt / tzero)

<<<<<<< HEAD

def identity_data_covariance(n, dt=None, tzero=None):
    """
    Get identity covariance matrix.
=======
def seismic_data_covariance(data_traces, engine, filterer, sample_rate,
                            arrival_taper, event, targets):
    '''
    Calculate SubCovariance Matrix of trace object following
    Duputel et al. 2012 GJI
    "Uncertainty estimations for seismic source inversions" p. 5
>>>>>>> 7e1a4c50

    Parameters
    ----------
    n : int
        length of trace/ samples of quadratic Covariance matrix

    Returns
    -------
    :class:`numpy.ndarray`
    """
    return num.eye(n, dtype=tconfig.floatX)


def ones_data_covariance(n, dt=None, tzero=None):
    """
    Get ones covariance matrix. Dummy for importing.

    Parameters
    ----------
    n : int
        length of trace/ samples of quadratic Covariance matrix

    Returns
    -------
    :class:`numpy.ndarray`
    """
    return num.ones((n, n), dtype=tconfig.floatX)


NoiseStructureCatalog = {
    'identity': identity_data_covariance,
    'exponential': exponential_data_covariance,
    'import': ones_data_covariance,
    'non-toeplitz': ones_data_covariance,
}


def available_noise_structures():
    return NoiseStructureCatalog.keys()


def import_data_covariance(data_trace, arrival_taper, sample_rate):
    """
    Use imported covariance matrixes and check size consistency with taper.
    Cut or extend based on variance and taper size.

    Parameters
    ----------
    data_trace : :class:`heart.SeismicDataset`
        with data covariance matrix in the covariance attribute
    arrival_taper : :class: `heart.ArrivalTaper`
        determines tapering around phase Arrival
    sample_rate : float
        sampling rate of data_traces and GreensFunction stores

    Returns
    -------
    covariance matrix : :class:`numpy.ndarray`
        with size of given arrival taper
    """

    logger.info('No data-covariance estimation, using imported'
                ' covariances...\n')

    at = arrival_taper
    n_samples = at.nsamples(sample_rate)

    if data_trace.covariance is None:
        logger.warn(
            'No data covariance given/estimated! '
            'Setting default: eye')
        return num.eye(n_samples)
    else:
        data_cov = data_trace.covariance.data
        if data_cov.shape[0] != n_samples:
            logger.warn(
                'Imported covariance %i does not agree '
                ' with taper samples %i! Using Identity'
                ' matrix and mean of variance of imported'
                ' covariance matrix!' % (
                    data_cov.shape[0], n_samples))
            data_cov = num.eye(n_samples) * \
                data_cov.diagonal().mean()

        return data_cov


class SeismicNoiseAnalyser(object):
    """
    Seismic noise analyser

    Parameters
    ----------
    structure : string
        either identity, exponential, import
    pre_arrival_time : float
        in [s], time before P arrival until variance is estimated
    engine : :class:`pyrocko.gf.seismosizer.LocalEngine`
        processing object for synthetics calculation
    event : :class:`pyrocko.meta.Event`
        reference event from catalog
    chop_bounds : list of len 2
        of taper attributes a, b, c, or d
    """
    def __init__(
            self, structure='identity', pre_arrival_time=5.,
            engine=None, event=None, sources=None, chop_bounds=['b', 'c']):

        avail = available_noise_structures()
        if structure not in avail:
            raise AttributeError(
                'Selected noise structure "%s" not supported! Implemented'
                ' noise structures: %s' % (structure, list2string(avail)))

        self.event = event
        self.engine = engine
        self.sources = sources
        self.pre_arrival_time = pre_arrival_time
        self.structure = structure
        self.chop_bounds = chop_bounds

    def get_structure(self, wmap, sample_rate):

        tzero = 1. / wmap.config.filterer.upper_corner
        dt = 1. / sample_rate
        ataper = wmap.config.arrival_taper
        n = ataper.nsamples(sample_rate, self.chop_bounds)
        return NoiseStructureCatalog[self.structure](n, dt, tzero)

    def do_import(self, wmap, sample_rate):

        scalings = []
        for tr, target in zip(wmap.datasets, wmap.targets):
            scaling = import_data_covariance(
                tr, arrival_taper=wmap.config.arrival_taper,
                sample_rate=sample_rate)
            scalings.append(scaling)

        return scalings

    def do_non_toeplitz(self, wmap, results):

        if results is None:
            ValueError(
                'Results need(s) to be given for non-toeplitz'
                ' covariance estimates!')
        else:
            scalings = []
            for result in results:
                residual = result.filtered_res.get_ydata()
                scaling = non_toeplitz_covariance(
                    residual, window_size=residual.size / 5)
                scalings.append(scaling)

            return scalings

    def do_variance_estimate(self, wmap):

        filterer = wmap.config.filterer
        scalings = []
        for i, (tr, target) in enumerate(zip(wmap.datasets, wmap.targets)):
            wavename = 'any_P'   # hardcode here, want always pre P time
            arrival_time = heart.get_phase_arrival_time(
                engine=self.engine, source=self.event,
                target=target, wavename=wavename)

            if filterer is not None:
                ctrace = tr.copy()
                ctrace.bandpass(
                    corner_hp=filterer.lower_corner,
                    corner_lp=filterer.upper_corner,
                    order=filterer.order)

            ctrace = ctrace.chop(
                tmin=tr.tmin,
                tmax=arrival_time - self.pre_arrival_time)

            scaling = num.var(ctrace.get_ydata())
            scalings.append(scaling)

        return scalings

    def get_data_covariances(self, wmap, sample_rate, results=None):
        """
        Estimated data covariances of seismic traces

        Parameters
        ----------
        wmap : :class:`eat.WaveformMapping`
        results
        sample_rate : float
            sampling rate of data_traces and GreensFunction stores

        Returns
        -------
        :class:`numpy.ndarray`
        """
        covariance_structure = self.get_structure(wmap, sample_rate)

        if self.structure == 'import':
            scalings = self.do_import(wmap, sample_rate)
        elif self.structure == 'non-toeplitz':
            scalings = self.do_non_toeplitz(wmap, results)
        else:
            scalings = self.do_variance_estimate(wmap)

        cov_ds = []
        for scaling in scalings:
            cov_ds.append(scaling * covariance_structure)

        return cov_ds


def model_prediction_sensitivity(engine, *args, **kwargs):
    '''
    Calculate the model prediction Covariance Sensitivity Kernel.
    (numerical derivation with respect to the input source parameter(s))
    Following Duputel et al. 2014

    :Input:
    :py:class:'engine'
    source_parms = list of parameters with respect to which the kernel
                   is being calculated e.g. ['strike', 'dip', 'depth']
    !!!
    NEEDS to have seismosizer source object parameter variable name convention
    !!!
    (see seismosizer.source.keys())

    calculate_model_prediction_sensitivity(request, source_params, **kwargs)
    calculate_model_prediction_sensitivity(sources,
                                             targets, source_params, **kwargs)

    Returns traces in a list[parameter][targets] for each station and channel
    as specified in the targets. The location code of each trace is placed to
    show the respective source parameter.
    '''

    if len(args) not in (0, 1, 2, 3):
        raise gf.BadRequest('invalid arguments')

    if len(args) == 2:
        kwargs['request'] = args[0]
        kwargs['source_params'] = args[1]

    elif len(args) == 3:
        kwargs.update(gf.Request.args2kwargs(args[0:1]))
        kwargs['source_params'] = args[2]

    request = kwargs.pop('request', None)
    nprocs = kwargs.pop('nprocs', 1)
    source_params = kwargs.pop('source_params', None)
    h = kwargs.pop('h', None)

    if request is None:
        request = gf.Request(**kwargs)

    if h is None:
        h = num.ones(len(source_params)) * 1e-1

    # create results list
    sensitivity_param_list = []
    sensitivity_param_trcs = []

    for i in range(len(source_params)):
        sensitivity_param_list.append([0] * len(request.targets))
        sensitivity_param_trcs.append([0] * len(request.targets))

    for ref_source in request.sources:
        par_count = 0
        for param in source_params:
            print(param, 'with h = ', h[par_count])
            calc_source_p2h = ref_source.clone()
            calc_source_ph = ref_source.clone()
            calc_source_mh = ref_source.clone()
            calc_source_m2h = ref_source.clone()

            setattr(calc_source_p2h, param,
                    ref_source[param] + (2 * h[par_count]))
            setattr(calc_source_ph, param,
                    ref_source[param] + (h[par_count]))
            setattr(calc_source_mh, param,
                    ref_source[param] - (h[par_count]))
            setattr(calc_source_m2h, param,
                    ref_source[param] - (2 * h[par_count]))

            calc_sources = [calc_source_p2h, calc_source_ph,
                            calc_source_mh, calc_source_m2h]

            response = engine.process(sources=calc_sources,
                                      targets=request.targets,
                                      nprocs=nprocs)

            for k in range(len(request.targets)):
                # zero padding if necessary
                trc_lengths = num.array(
                    [len(response.results_list[i][k].trace.data) for i in
                     range(len(response.results_list))])
                Id = num.where(trc_lengths != trc_lengths.max())

                for l in Id[0]:
                    response.results_list[l][k].trace.data = num.concatenate(
                            (response.results_list[l][k].trace.data,
                             num.zeros(trc_lengths.max() - trc_lengths[l])))

                # calculate numerical partial derivative for
                # each source and target
                sensitivity_param_list[par_count][k] = (
                        sensitivity_param_list[par_count][k] + (
                            - response.results_list[0][k].trace.data +
                            8 * response.results_list[1][k].trace.data -
                            8 * response.results_list[2][k].trace.data +
                            response.results_list[3][k].trace.data) /
                        (12 * h[par_count])
                    )

            par_count = par_count + 1

    # form traces from sensitivities
    par_count = 0
    for param in source_params:
        for k in range(len(request.targets)):
            sensitivity_param_trcs[par_count][k] = trace.Trace(
                        network=request.targets[k].codes[0],
                        station=request.targets[k].codes[1],
                        ydata=sensitivity_param_list[par_count][k],
                        deltat=response.results_list[0][k].trace.deltat,
                        tmin=response.results_list[0][k].trace.tmin,
                        channel=request.targets[k].codes[3],
                        location=param)

        par_count = par_count + 1

    return sensitivity_param_trcs


def seismic_cov_velocity_models(
<<<<<<< HEAD
        engine, sources, targets, arrival_taper, arrival_times,
        wavename, filterer, plot=False, n_jobs=1):
=======
        engine, sources, targets, arrival_taper, wavename, filterer,
        plot=False, n_jobs=1):
>>>>>>> 7e1a4c50
    '''
    Calculate model prediction uncertainty matrix with respect to uncertainties
    in the velocity model for station and channel.

    Parameters
    ----------
    engine : :class:`pyrocko.gf.seismosizer.LocalEngine`
        contains synthetics generation machine
    sources : list
        of :class:`pyrocko.gf.seismosizer.Source`
    targets : list
        of :class:`pyrocko.gf.seismosizer.Targets`
    arrival_taper : :class: `heart.ArrivalTaper`
        determines tapering around phase Arrival
    arrival_times : None or :class:`numpy.NdArray`
        of phase to apply taper, if None theoretic arrival of ray tracing used
    filterer : :class:`heart.Filter`
        determines the bandpass-filtering corner frequencies
    plot : boolean
        open snuffler and browse traces if True
    n_jobs : int
        number of processors to be used for calculation

    Returns
    -------
    :class:`numpy.ndarray` with Covariance due to velocity model uncertainties
    '''

    ref_target = copy.deepcopy(targets[0])

    reference_taperer = heart.get_phase_taperer(
        engine,
        sources[0],
        wavename=wavename,
        target=ref_target,
        arrival_taper=arrival_taper)

    t0 = time()
    synths, _ = heart.seis_synthetics(
        engine=engine,
        sources=sources,
        targets=targets,
        arrival_taper=arrival_taper,
        wavename=wavename,
        filterer=filterer,
        reference_taperer=reference_taperer,
        arrival_times=arrival_times,
        pre_stack_cut=True,
        plot=plot,
        outmode='array',
        chop_bounds=['b', 'c'])

    t1 = time()
    logger.debug('Trace generation time %f' % (t1 - t0))

    return num.cov(synths, rowvar=0)


def geodetic_cov_velocity_models(
        engine, sources, targets, dataset, plot=False, event=None, n_jobs=1):
    """
    Calculate model prediction uncertainty matrix with respect to uncertainties
    in the velocity model for geodetic targets using fomosto GF stores.

    Parameters
    ----------
    engine : :class:`pyrocko.gf.seismosizer.LocalEngine`
        contains synthetics generation machine
    target : :class:`pyrocko.gf.targets.StaticTarget`
        dataset and observation points to calculate covariance for
    sources : list
        of :py:class:`pyrocko.gf.seismosizer.Source` determines the covariance
        matrix
    plot : boolean
        if set, a plot is produced and not covariance matrix is returned

    Returns
    -------
    :class:`numpy.ndarray` with Covariance due to velocity model uncertainties
    """
    t0 = time()
    displacements = heart.geo_synthetics(
        engine=engine,
        targets=targets,
        sources=sources,
        outmode='stacked_arrays')
    t1 = time()
    logger.debug('Synthetics generation time %f' % (t1 - t0))

    synths = num.zeros((len(targets), dataset.samples))
    for i, disp in enumerate(displacements):
        synths[i, :] = (
            disp[:, 0] * dataset.los_vector[:, 0] +
            disp[:, 1] * dataset.los_vector[:, 1] +
            disp[:, 2] * dataset.los_vector[:, 2]) * dataset.odw

    if plot:
        from matplotlib import pyplot as plt
        indexes = dataset.get_distances_to_event(event).argsort()  # noqa
        ax = plt.axes()
        im = ax.matshow(synths)  # [:, indexes])
        plt.colorbar(im)
        plt.show()

    return num.cov(synths, rowvar=0)


def geodetic_cov_velocity_models_pscmp(
        store_superdir, crust_inds, target, sources):
    """
    Calculate model prediction uncertainty matrix with respect to uncertainties
    in the velocity model for geodetic targets based on pscmp.
    Deprecated!!!

    Parameters
    ----------
    store_superdir : str
        Absolute path to the geodetic GreensFunction directory
    crust_inds : list
        of int of indices for respective GreensFunction store indexes
    target : :class:`heart.GeodeticDataset`
        dataset and observation points to calculate covariance for
    sources : list
        of :py:class:`pscmp.PsCmpRectangularSource` determines the covariance
        matrix

    Returns
    -------
    :class:`numpy.ndarray` with Covariance due to velocity model uncertainties
    """

    synths = num.zeros((len(crust_inds), target.samples))
    for crust_ind in crust_inds:
        disp = heart.geo_layer_synthetics(
            store_superdir, crust_ind,
            lons=target.lons,
            lats=target.lats,
            sources=sources)
        synths[crust_ind, :] = (
            disp[:, 0] * target.los_vector[:, 0] +
            disp[:, 1] * target.los_vector[:, 1] +
            disp[:, 2] * target.los_vector[:, 2]) * target.odw

    return num.cov(synths, rowvar=0)


def autocovariance(data):
    """
    Calculate autocovariance of data.

    Returns
    -------
    :class:`numpy.ndarray`

    Notes
    -----
    Following Dettmer et al. 2007 JASA
    """
    n = data.size
    meand = data.mean()

    autocov = num.zeros((n), tconfig.floatX)
    for j in range(n):
        for k in range(n - j):
            autocov[j] += (data[j + k] - meand) * (data[k] - meand)

    return autocov / n


def toeplitz_covariance(data, window_size):
    """
    Get Toeplitz banded matrix for given data.

    Returns
    -------
    toeplitz : :class:`numpy.ndarray` 2-d, (size data, size data)
    stds : :class:`numpy.ndarray` 1-d, size data
        of running windows
    """
    stds = running_window_rms(data, window_size=window_size, mode='same')
    coeffs = autocovariance(data / stds)
    return toeplitz(coeffs), stds


def non_toeplitz_covariance(data, window_size):
    """
    Get scaled non- Toeplitz covariance matrix, which may be able to account
    for non-stationary data-errors.

    Parameters
    ----------
    data : :class:`numpy.ndarray`
        of data to estimate non-stationary error matrix for
    window_size : int
        samples to take on running rmse estimation over data

    Returns
    -------
    :class:`numpy.ndarray` (size data, size data)
    """
    toeplitz, stds = toeplitz_covariance(data, window_size)
    return toeplitz * stds[:, num.newaxis] * stds[num.newaxis, :]


def calc_sample_covariance(lpoints, lij, bij, beta):
    """
    Calculate trace covariance matrix based on given trace values.

    Parameters
    ----------
    lpoints : list
        of list points (e.g. buffer of traces)
    lij : `beat.utility.ListArrayOrdering`
        that holds orderings of RVs
    beta : float
        tempering parameter of the trace

    Returns
    -------
    cov : :class:`numpy.ndarray`
        weighted covariances (NumPy > 1.10. required)
    """
    n_points = len(lpoints)

    population_array = num.zeros((n_points, bij.ordering.size))
    for i, lpoint in enumerate(lpoints):
        point = lij.l2d(lpoint)
        population_array[i, :] = bij.map(point)

    like_idx = lij.ordering['like'].list_ind
    weights = num.array([lpoint[like_idx] for lpoint in lpoints])
    temp_weights = num.exp(beta * (weights - weights.max())).ravel()

    cov = num.cov(
        population_array,
        aweights=temp_weights,
        bias=False,
        rowvar=0)

    cov = ensure_cov_psd(cov)
    if num.isnan(cov).any() or num.isinf(cov).any():
        logger.warn(
            'Proposal covariances contain Inf or NaN! '
            'For chain with beta: %f '
            'Buffer size maybe too small! Keeping previous proposal.' % beta)
        cov = None

    return cov<|MERGE_RESOLUTION|>--- conflicted
+++ resolved
@@ -38,12 +38,6 @@
     Returns
     -------
     :class:`numpy.ndarray`
-<<<<<<< HEAD
-=======
-    '''
-    return num.exp(-num.abs(num.arange(n)[:, num.newaxis] -
-                   num.arange(n)[num.newaxis, :]) * dt / tzero)
->>>>>>> 7e1a4c50
 
     Notes
     -----
@@ -56,19 +50,9 @@
         -num.abs(num.arange(n)[:, num.newaxis] -
                  num.arange(n)[num.newaxis, :]) * dt / tzero)
 
-<<<<<<< HEAD
-
 def identity_data_covariance(n, dt=None, tzero=None):
     """
     Get identity covariance matrix.
-=======
-def seismic_data_covariance(data_traces, engine, filterer, sample_rate,
-                            arrival_taper, event, targets):
-    '''
-    Calculate SubCovariance Matrix of trace object following
-    Duputel et al. 2012 GJI
-    "Uncertainty estimations for seismic source inversions" p. 5
->>>>>>> 7e1a4c50
 
     Parameters
     ----------
@@ -405,13 +389,8 @@
 
 
 def seismic_cov_velocity_models(
-<<<<<<< HEAD
         engine, sources, targets, arrival_taper, arrival_times,
         wavename, filterer, plot=False, n_jobs=1):
-=======
-        engine, sources, targets, arrival_taper, wavename, filterer,
-        plot=False, n_jobs=1):
->>>>>>> 7e1a4c50
     '''
     Calculate model prediction uncertainty matrix with respect to uncertainties
     in the velocity model for station and channel.
